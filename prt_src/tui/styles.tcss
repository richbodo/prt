--- conflicted
+++ resolved
@@ -153,60 +153,6 @@
     border: solid $warning;
 }
 
-<<<<<<< HEAD
-/* Contact Detail View */
-.contact-detail {
-    width: 100%;
-    height: 100%;
-    padding: 1;
-}
-
-#detail-header {
-    width: 100%;
-    height: 3;
-    margin-bottom: 1;
-}
-
-.detail-title {
-    text-style: bold;
-    color: $text;
-}
-
-#detail-actions {
-    dock: right;
-}
-
-.action-button {
-    margin-left: 1;
-}
-
-#fields-container {
-    width: 100%;
-    height: auto;
-}
-
-.field-container {
-    width: 100%;
-    height: auto;
-    margin-bottom: 1;
-}
-
-.field-label {
-    text-style: bold;
-    color: $text-muted;
-    margin-bottom: 0;
-}
-
-.field-value {
-    color: $text;
-    padding: 1;
-    background: $panel;
-    border: round $border;
-}
-
-.field-input {
-    width: 100%;
-=======
 /* Contact List */
 .contact-list {
     width: 100%;
@@ -243,5 +189,58 @@
 .contact-info {
     color: $text-muted;
     margin-top: 0;
->>>>>>> d7a6fe28
+}
+
+/* Contact Detail View */
+.contact-detail {
+    width: 100%;
+    height: 100%;
+    padding: 1;
+}
+
+#detail-header {
+    width: 100%;
+    height: 3;
+    margin-bottom: 1;
+}
+
+.detail-title {
+    text-style: bold;
+    color: $text;
+}
+
+#detail-actions {
+    dock: right;
+}
+
+.action-button {
+    margin-left: 1;
+}
+
+#fields-container {
+    width: 100%;
+    height: auto;
+}
+
+.field-container {
+    width: 100%;
+    height: auto;
+    margin-bottom: 1;
+}
+
+.field-label {
+    text-style: bold;
+    color: $text-muted;
+    margin-bottom: 0;
+}
+
+.field-value {
+    color: $text;
+    padding: 1;
+    background: $panel;
+    border: round $border;
+}
+
+.field-input {
+    width: 100%;
 }