--- conflicted
+++ resolved
@@ -153,7 +153,44 @@
     border: solid $warning;
 }
 
-<<<<<<< HEAD
+/* Contact List */
+.contact-list {
+    width: 100%;
+    height: 100%;
+}
+
+#contact-scroll {
+    width: 100%;
+    height: 100%;
+    border: round $primary;
+}
+
+.contact-row {
+    width: 100%;
+    height: auto;
+    padding: 0 1;
+    margin: 0;
+}
+
+.contact-row.selected {
+    background: $primary;
+}
+
+.contact-row-content {
+    width: 100%;
+    padding: 1 0;
+}
+
+.contact-name {
+    text-style: bold;
+    color: $text;
+}
+
+.contact-info {
+    color: $text-muted;
+    margin-top: 0;
+}
+
 /* Search Bar */
 .search-bar {
     width: 100%;
@@ -235,42 +272,4 @@
     padding: 0 1;
     background: $panel;
     color: $text-muted;
-=======
-/* Contact List */
-.contact-list {
-    width: 100%;
-    height: 100%;
-}
-
-#contact-scroll {
-    width: 100%;
-    height: 100%;
-    border: round $primary;
-}
-
-.contact-row {
-    width: 100%;
-    height: auto;
-    padding: 0 1;
-    margin: 0;
-}
-
-.contact-row.selected {
-    background: $primary;
-}
-
-.contact-row-content {
-    width: 100%;
-    padding: 1 0;
-}
-
-.contact-name {
-    text-style: bold;
-    color: $text;
-}
-
-.contact-info {
-    color: $text-muted;
-    margin-top: 0;
->>>>>>> d7a6fe28
 }