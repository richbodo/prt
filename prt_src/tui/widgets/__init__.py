"""TUI widgets for the PRT application."""

from .base import ConfirmDialog, ModeAwareWidget, StatusBar, ToastNotification
from .contact_detail import ContactDetailView, FieldEditor
from .contact_list import ContactListWidget, ContactRow
from .relationship import RelationshipEditor, RelationshipGraph, RelationshipList

__all__ = [
    "ModeAwareWidget",
    "StatusBar",
    "ToastNotification",
    "ConfirmDialog",
    "ContactListWidget",
    "ContactRow",
<<<<<<< HEAD
    "RelationshipEditor",
    "RelationshipList",
    "RelationshipGraph",
=======
    "ContactDetailView",
    "FieldEditor",
>>>>>>> 1919620a
]<|MERGE_RESOLUTION|>--- conflicted
+++ resolved
@@ -12,12 +12,9 @@
     "ConfirmDialog",
     "ContactListWidget",
     "ContactRow",
-<<<<<<< HEAD
+    "ContactDetailView",
+    "FieldEditor",
     "RelationshipEditor",
     "RelationshipList",
     "RelationshipGraph",
-=======
-    "ContactDetailView",
-    "FieldEditor",
->>>>>>> 1919620a
 ]