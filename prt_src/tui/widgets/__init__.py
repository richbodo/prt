"""TUI widgets for the PRT application."""

from .base import ConfirmDialog, ModeAwareWidget, StatusBar, ToastNotification
from .contact_detail import ContactDetailView, FieldEditor
from .contact_list import ContactListWidget, ContactRow
from .settings import SettingItem, SettingsCategory, SettingsScreen

__all__ = [
    "ModeAwareWidget",
    "StatusBar",
    "ToastNotification",
    "ConfirmDialog",
    "ContactListWidget",
    "ContactRow",
<<<<<<< HEAD
    "SettingItem",
    "SettingsCategory",
    "SettingsScreen",
=======
    "ContactDetailView",
    "FieldEditor",
>>>>>>> 1919620a
]<|MERGE_RESOLUTION|>--- conflicted
+++ resolved
@@ -12,12 +12,9 @@
     "ConfirmDialog",
     "ContactListWidget",
     "ContactRow",
-<<<<<<< HEAD
+    "ContactDetailView",
+    "FieldEditor",
     "SettingItem",
     "SettingsCategory",
     "SettingsScreen",
-=======
-    "ContactDetailView",
-    "FieldEditor",
->>>>>>> 1919620a
 ]