"""PRT Textual Application - Main entry point for TUI.

This module implements the main Textual application with mode management,
first-run detection, and global keybindings.
"""

from pathlib import Path
from typing import Optional

from textual import events
from textual.app import App
from textual.app import ComposeResult
from textual.binding import Binding
from textual.containers import Container
from textual.widgets import Footer
from textual.widgets import Header
from textual.widgets import Static

from prt_src.config import load_config
from prt_src.db import Database
from prt_src.logging_config import get_logger
from prt_src.tui.screens import EscapeIntent
from prt_src.tui.screens import create_screen
from prt_src.tui.services.navigation import NavigationService
from prt_src.tui.types import AppMode

logger = get_logger(__name__)


class FirstRunHandler:
    """Handles first-run detection and 'You' contact creation."""

    def __init__(self, db: Database):
        """Initialize the first-run handler.

        Args:
            db: Database instance for checking/creating contacts
        """
        self.db = db
        self._you_contact_id: Optional[int] = None

    def is_first_run(self) -> bool:
        """Check if this is the first run (no 'You' contact exists).

        Returns:
            True if no 'You' contact exists, False otherwise
        """
        try:
            you_contact = self.db.get_you_contact()
            if you_contact:
                self._you_contact_id = you_contact.get("id")
                return False
            return True
        except Exception as e:
            logger.error(f"Error checking for 'You' contact: {e}")
            return True

    def create_you_contact(self, name: Optional[str] = None) -> dict:
        """Create the 'You' contact.

        Args:
            name: Optional full name for the contact. If None, uses "You" as first name.

        Returns:
            The created contact dictionary
        """
        first_name = "You"
        last_name = ""

        if name and name.strip():
            parts = name.strip().split(maxsplit=1)
            first_name = parts[0]
            last_name = parts[1] if len(parts) > 1 else ""

        contact_data = {
            "first_name": first_name,
            "last_name": last_name,
            "is_you": True,  # Special flag for the 'You' contact
        }

        try:
            contact = self.db.create_contact(contact_data)
            self._you_contact_id = contact.get("id")
            logger.info(f"Created 'You' contact with ID: {self._you_contact_id}")
            return contact
        except Exception as e:
            logger.error(f"Error creating 'You' contact: {e}")
            # Raise exception so caller can handle appropriately
            raise RuntimeError(f"Failed to create 'You' contact: {e}") from e

    @property
    def you_contact_id(self) -> Optional[int]:
        """Get the ID of the 'You' contact."""
        return self._you_contact_id


class PRTApp(App):
    """Main PRT Textual application."""

    # CSS file path (relative to app.py)
    CSS_PATH = "styles.tcss"

    # Keybindings
    BINDINGS = [
        Binding("escape", "toggle_mode", "Toggle Mode", priority=True),
        Binding("q", "quit", "Quit", show=False),  # Only in NAV mode
        Binding("x", "exit_with_confirmation", "(x)exit", priority=True),  # Universal exit
        Binding("?", "help", "Help"),
    ]

    def __init__(self):
        """Initialize the PRT application."""
        super().__init__()
        self.title = "Personal Relationship Tracker"
        self.sub_title = "Modern TUI for Contact Management"
        self.dark = True  # Use dark theme by default

        # Initialize mode (use private attribute to avoid property conflict)
        self._app_mode = AppMode.NAVIGATION

        # Track current container for proper cleanup
        self.current_container_id: Optional[str] = None

        # Load config and initialize database
        try:
            config = load_config()
            db_path = Path(config["db_path"])
            self.db = TUIDatabase(db_path)
            self.db.connect()
        except Exception as e:
            logger.error(f"Failed to initialize database: {e}")
            # Create a minimal in-memory database for testing
            self.db = TUIDatabase(Path(":memory:"))
            self.db.connect()

        # Ensure database tables are created
        try:
            self.db.initialize()
            logger.info("Database tables initialized successfully")
        except Exception as e:
            logger.error(f"Failed to initialize database tables: {e}")

        # Initialize first-run handler
        self.first_run_handler = FirstRunHandler(self.db)

        # Check first run status
        self._is_first_run = self.first_run_handler.is_first_run()

        # Initialize navigation service
        self.nav_service = NavigationService()

        # Initialize data service
        from prt_src.api import PRTAPI
        from prt_src.tui.services.data import DataService
        from prt_src.tui.services.notification import NotificationService

        prt_api = PRTAPI()  # PRTAPI creates its own database connection
        self.data_service = DataService(prt_api)
        self.notification_service = NotificationService(self)

        # Current screen reference
        self.current_screen = None

        # Initialize database with default data
        self._initialize_database_data()

        # Services to inject into screens
        self.services = {
            "nav_service": self.nav_service,
            "data_service": self.data_service,
            "notification_service": self.notification_service,
            "selection_service": None,  # Will wire Phase 2 service
            "validation_service": None,  # Will wire Phase 2 service
        }

    @property
    def current_mode(self) -> AppMode:
        """Get the current application mode."""
        return self._app_mode

    @current_mode.setter
    def current_mode(self, mode: AppMode) -> None:
        """Set the current application mode."""
        self._app_mode = mode

    def compose(self) -> ComposeResult:
        """Compose the application layout."""
        yield Header()
        yield Container(
            Static("Welcome to PRT!", id="welcome"),
            id="main-container",
            classes="main-container",
        )
        yield Footer()

    def on_mount(self) -> None:
        """Handle application mount event."""
        if self._is_first_run:
            logger.info("First run detected - showing wizard")
            # Navigate to wizard screen
            self.call_after_refresh(self._go_to_wizard)
        else:
            logger.info("Existing installation detected")
            # Navigate to home screen
            self.call_after_refresh(self._go_to_home)

    async def _go_to_home(self) -> None:
        """Navigate to home screen."""
        await self.switch_screen("home")

    async def _go_to_wizard(self) -> None:
        """Navigate to wizard screen."""
        await self.switch_screen("wizard")

    def action_toggle_mode(self) -> None:
        """Toggle between navigation and edit modes."""
        if self.current_mode == AppMode.NAVIGATION:
            self.current_mode = AppMode.EDIT
        else:
            self.current_mode = AppMode.NAVIGATION

        # Update UI to reflect mode change
        self.sub_title = f"Mode: {self.current_mode.value}"
        logger.debug(f"Switched to {self.current_mode.value} mode")

    def action_quit(self) -> None:
        """Quit the application (only in navigation mode)."""
        if self.current_mode == AppMode.NAVIGATION:
            self.exit()

    def action_help(self) -> None:
        """Show help screen."""
        # Will implement help screen later
        logger.info("Help requested")

    def action_exit_with_confirmation(self) -> None:
        """Exit with confirmation dialog (universal X key binding - works in any mode)."""
        logger.info(
            f"X key pressed - current mode: {self.current_mode.value} - exit confirmation requested"
        )
        # Schedule async confirmation dialog (works regardless of mode)
        self.call_after_refresh(self._handle_exit_confirmation)

    async def _handle_exit_confirmation(self) -> None:
        """Handle the async part of exit confirmation."""
        confirmed = await self.show_exit_confirmation()
        if confirmed:
            self.exit()

    def toggle_mode(self) -> None:
        """Public method to toggle mode (for testing)."""
        self.action_toggle_mode()

    async def on_key(self, event: events.Key) -> None:
        """Handle global key events.

        Args:
            event: Key event
        """
        logger.info(f"APP LEVEL - Key pressed: '{event.key}', mode: {self.current_mode.value}")

        # Handle exit confirmation if waiting for response
        if hasattr(self, "_waiting_for_exit_confirmation") and self._waiting_for_exit_confirmation:
            if event.key in ["y", "Y"]:
                logger.info("Y pressed - confirming exit")
                await self._handle_exit_confirmed()
                return
            elif event.key in ["n", "N", "escape"]:
                logger.info("N/ESC pressed - cancelling exit")
                await self._handle_exit_cancelled()
                return

        # Test all our key bindings manually
        if event.key == "escape":
            logger.info("ESC key - calling handle_escape")
            await self.handle_escape()
        elif event.key == "q":
            logger.info("Q key pressed - calling quit action")
            self.action_quit()
        elif event.key == "x":
            logger.info("X key pressed - calling exit action")
            self.action_exit_with_confirmation()
        elif event.key == "question_mark":  # ? key is actually 'question_mark'
            logger.info("? key pressed - calling help action")
            self.action_help()
        else:
            logger.info(f"Unhandled key: {event.key}")
            # Key not handled - that's ok

    async def handle_escape(self) -> None:
        """Handle ESC key with per-screen intent."""
        if not self.current_screen:
            return

        # Get screen's ESC intent
        intent = self.current_screen.on_escape()

        if intent == EscapeIntent.CONFIRM:
            # Show discard confirmation dialog
            if await self.show_discard_dialog():
                self.nav_service.pop()
                await self.switch_screen(self.nav_service.get_current_screen())
        elif intent == EscapeIntent.POP:
            # Pop navigation stack
            previous = self.nav_service.pop()
            if previous:
                await self.switch_screen(previous)
        elif intent == EscapeIntent.HOME:
            # Go to home screen
            self.nav_service.go_home()
            await self.switch_screen("home")
        elif intent == EscapeIntent.CUSTOM:
            # Let screen handle it
            self.current_screen.handle_custom_escape()
        # CANCEL means do nothing

    async def show_discard_dialog(self) -> bool:
        """Show discard confirmation dialog.

        Returns:
            True if user confirms discard
        """
        # TODO: Implement actual dialog widget
        # For now, just log and return True
        logger.info("Would show discard dialog")
        return True

    async def show_exit_confirmation(self) -> bool:
        """Show exit confirmation dialog with Y/N prompt, defaulting to N.

        Returns:
            True if user confirms exit (Y), False if cancelled (N or ESC)
        """
        logger.info("Showing simple exit confirmation")

        # Create a simple confirmation overlay
        from textual.containers import Center
        from textual.containers import Vertical
        from textual.widgets import Label

        # Create result tracker
        self._exit_result = {"confirmed": False, "responded": False}

        # Create simple confirmation widget
        confirmation_widget = Container(
            Center(
                Vertical(
                    Label("Exit PRT?", classes="confirm-title"),
                    Label("Y = Yes, (N) = No (default)", classes="confirm-message"),
                    Label("ESC = Cancel", classes="confirm-hint"),
                    classes="confirm-content",
                ),
                classes="confirm-center",
            ),
            id="exit-confirmation",
            classes="exit-confirmation-overlay",
        )

        # Mount the confirmation overlay with error handling
        try:
            await self.mount(confirmation_widget)
            # Set up a simple key handler for this confirmation
            self._waiting_for_exit_confirmation = True
            logger.info("Exit confirmation mounted - waiting for Y/N response")
        except Exception as e:
            logger.error(f"Failed to mount exit confirmation dialog: {e}")
            # Fallback: just exit without confirmation if dialog fails
            logger.warning("Dialog failed - falling back to immediate exit")
            return True

        return False  # For now, return False to avoid infinite loops

    async def _handle_exit_confirmed(self) -> None:
        """Handle confirmed exit."""
        logger.info("Exit confirmed - closing application")
        self._waiting_for_exit_confirmation = False

        # Remove confirmation dialog
        try:
            confirmation = self.query_one("#exit-confirmation")
            await confirmation.remove()
        except Exception:
            pass

        # Exit the application
        self.exit()

    async def _handle_exit_cancelled(self) -> None:
        """Handle cancelled exit."""
        logger.info("Exit cancelled - returning to application")
        self._waiting_for_exit_confirmation = False

        # Remove confirmation dialog
        try:
            confirmation = self.query_one("#exit-confirmation")
            await confirmation.remove()
        except Exception:
            pass

    async def switch_screen(self, screen_name: str, params: Optional[dict] = None) -> None:
        """Switch to a different screen.

        Args:
            screen_name: Name of screen to switch to
            params: Optional parameters for the screen
        """
        params = params or {}

        # Update services with app reference (lazy injection to avoid circular deps)
        if self.services.get("notification_service"):
            self.services["notification_service"].set_app(self)

        # Create new screen instance
        new_screen = create_screen(screen_name, **self.services, **params)

        if not new_screen:
            logger.error(f"Failed to create screen: {screen_name}")
            return

        # Hide current screen
        if self.current_screen:
            await self.current_screen.on_hide()

        # Simplified mounting: Always reuse the main container
        try:
            container = self.query_one("#main-container")
            # Clear the container completely
            await container.remove_children()
            # Mount the new screen
            await container.mount(new_screen)
            logger.debug(f"Mounted {screen_name} in main-container")
        except Exception as e:
<<<<<<< HEAD
            logger.error(f"Failed to switch screen: {e}")
            return
=======
            logger.error(f"Failed to switch screen content: {e}")
            # Fallback: try to mount in a new container if the above fails
            try:
                if self.current_container_id:
                    container = self.query_one(f"#{self.current_container_id}")
                    await container.remove()
                    logger.debug(f"Removed container: {self.current_container_id}")
            except Exception as e:
                logger.warning(f"Failed to remove container {self.current_container_id}: {e}")

        # Only mount new screen with unique container ID if the main container approach failed
        if not mount_successful:
            self.current_container_id = f"main-container-{uuid.uuid4().hex[:8]}"
            await self.mount(
                Container(
                    new_screen,
                    id=self.current_container_id,
                    classes="main-container",
                )
            )
            logger.debug(f"Mounted screen in new container: {self.current_container_id}")
        else:
            # Keep using the main container
            self.current_container_id = "main-container"
>>>>>>> cec7cad6

        # Update current screen reference
        self.current_screen = new_screen
        self.current_container_id = "main-container"

        # Show new screen
        await new_screen.on_show()

        logger.info(f"Switched to screen: {screen_name}")

    def _initialize_database_data(self) -> None:
        """Initialize database with default data (relationship types and 'You' contact).

        This method is called during app initialization to ensure:
        1. Default relationship types are seeded
        2. 'You' contact is created if missing (on first run)
        """
        try:
            # Use call_later to run async initialization after app is mounted
            self.call_later(self._async_initialize_database_data)
        except Exception as e:
            logger.error(f"Failed to schedule database data initialization: {e}")

    async def _async_initialize_database_data(self) -> None:
        """Async method to initialize database data."""
        try:
            # Seed default relationship types
            logger.info("Seeding default relationship types...")
            await self.data_service.seed_default_relationship_types()

            # Auto-create "You" contact if missing (first run)
            if self._is_first_run:
                logger.info("First run detected - creating 'You' contact")
                try:
                    self.first_run_handler.create_you_contact()
                    logger.info("'You' contact created successfully")
                except Exception as e:
                    logger.error(f"Failed to create 'You' contact: {e}")

        except Exception as e:
            logger.error(f"Failed to initialize database data: {e}")


# TUI Database Extensions
class TUIDatabase(Database):
    """Extended Database class with TUI-specific methods."""

    def get_you_contact(self):
        """Get the 'You' contact if it exists.

        Returns:
            Contact dict or None if not found
        """
        # Check for contact with is_you flag or first_name="You"
        from sqlalchemy import or_

        from prt_src.models import Contact

        try:
            you_contact = (
                self.session.query(Contact)
                .filter(or_(Contact.is_you.is_(True), Contact.first_name == "You"))
                .first()
            )

            if you_contact:
                return {
                    "id": you_contact.id,
                    "first_name": you_contact.first_name,
                    "last_name": you_contact.last_name or "",
                    "is_you": getattr(you_contact, "is_you", False),
                }
            return None
        except Exception as e:
            logger.error(f"Error getting 'You' contact: {e}")
            return None

    def create_contact(self, contact_data: dict) -> dict:
        """Create a new contact.

        Args:
            contact_data: Dictionary with contact fields

        Returns:
            Created contact as a dictionary
        """
        from prt_src.models import Contact

        try:
            first_name = contact_data.get("first_name", "")
            last_name = contact_data.get("last_name", "")
            full_name = f"{first_name} {last_name}".strip() or "(No name)"

            contact = Contact(
                name=full_name,
                first_name=first_name,
                last_name=last_name,
                email=contact_data.get("email"),
                phone=contact_data.get("phone"),
                is_you=contact_data.get("is_you", False),
            )
            self.session.add(contact)
            self.session.commit()

            return {
                "id": contact.id,
                "first_name": contact.first_name,
                "last_name": contact.last_name or "",
                "email": contact.email,
                "phone": contact.phone,
                "is_you": contact.is_you,
            }
        except Exception as e:
            logger.error(f"Error creating contact: {e}")
            self.session.rollback()
            raise


# Development runner
def main():
    """Run the PRT TUI application."""
    app = PRTApp()
    app.run()


if __name__ == "__main__":
    main()<|MERGE_RESOLUTION|>--- conflicted
+++ resolved
@@ -430,36 +430,9 @@
             await container.mount(new_screen)
             logger.debug(f"Mounted {screen_name} in main-container")
         except Exception as e:
-<<<<<<< HEAD
             logger.error(f"Failed to switch screen: {e}")
             return
-=======
-            logger.error(f"Failed to switch screen content: {e}")
-            # Fallback: try to mount in a new container if the above fails
-            try:
-                if self.current_container_id:
-                    container = self.query_one(f"#{self.current_container_id}")
-                    await container.remove()
-                    logger.debug(f"Removed container: {self.current_container_id}")
-            except Exception as e:
-                logger.warning(f"Failed to remove container {self.current_container_id}: {e}")
-
-        # Only mount new screen with unique container ID if the main container approach failed
-        if not mount_successful:
-            self.current_container_id = f"main-container-{uuid.uuid4().hex[:8]}"
-            await self.mount(
-                Container(
-                    new_screen,
-                    id=self.current_container_id,
-                    classes="main-container",
-                )
-            )
-            logger.debug(f"Mounted screen in new container: {self.current_container_id}")
-        else:
-            # Keep using the main container
-            self.current_container_id = "main-container"
->>>>>>> cec7cad6
-
+          
         # Update current screen reference
         self.current_screen = new_screen
         self.current_container_id = "main-container"
