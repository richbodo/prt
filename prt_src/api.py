--- conflicted
+++ resolved
@@ -20,15 +20,8 @@
 
     def __init__(self, config: Optional[Dict[str, Any]] = None):
         """Initialize PRT API with configuration."""
-<<<<<<< HEAD
         self.logger = get_logger(__name__)
 
-        if config is None:
-            config = load_config()
-
-        # Get database path from config
-        db_path = Path(config["db_path"])
-=======
         try:
             if config is None:
                 config = load_config()
@@ -36,7 +29,6 @@
             db_path = Path(config["db_path"])
         except Exception as e:
             raise RuntimeError(f"Failed to initialize configuration: {e}") from e
->>>>>>> a5bfd8d0
 
         # Create database instance
         self.db = Database(db_path)
