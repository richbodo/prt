#!/usr/bin/env python3
"""
Extract profile images from the test fixture database.

This utility extracts the profile images stored in the test database
and saves them as individual JPEG files for inspection.
"""

import sqlite3
import sys
from pathlib import Path


def extract_profile_images(db_path, output_dir="extracted_images"):
    """Extract profile images from database and save to disk."""

<<<<<<< HEAD
    # Create output directory
    output_path = Path(output_dir)
    output_path.mkdir(exist_ok=True)

    # Connect to database
    conn = sqlite3.connect(db_path)
    cursor = conn.cursor()

    # Get all contacts with profile images
    cursor.execute(
        """
        SELECT name, profile_image, profile_image_filename 
        FROM contacts 
        WHERE profile_image IS NOT NULL
    """
    )

    results = cursor.fetchall()

    if not results:
        print("No profile images found in database.")
        return

    print(f"Found {len(results)} profile images:")

    for name, image_data, filename in results:
        # Save image to disk
        output_file = output_path / filename
        with open(output_file, "wb") as f:
            f.write(image_data)

        size_kb = len(image_data) / 1024
        print(f"  {name}: {filename} ({size_kb:.1f} KB)")

    conn.close()
=======
    output_path = Path(output_dir)
    try:
        output_path.mkdir(exist_ok=True)
    except OSError as e:
        print(f"Failed to create output directory: {e}")
        return

    conn = None
    try:
        # Connect to database
        conn = sqlite3.connect(db_path)
        cursor = conn.cursor()

        # Get all contacts with profile images
        cursor.execute(
            """
        SELECT name, profile_image, profile_image_filename
        FROM contacts
        WHERE profile_image IS NOT NULL
    """
        )

        results = cursor.fetchall()

        if not results:
            print("No profile images found in database.")
            return

        print(f"Found {len(results)} profile images:")

        for name, image_data, filename in results:
            # Save image to disk
            output_file = output_path / filename
            try:
                with open(output_file, "wb") as f:
                    f.write(image_data)
                size_kb = len(image_data) / 1024
                print(f"  {name}: {filename} ({size_kb:.1f} KB)")
            except OSError as e:
                print(f"Failed to write {filename}: {e}")
    except sqlite3.Error as e:
        print(f"Database error: {e}")
    finally:
        if conn:
            conn.close()
>>>>>>> a5bfd8d0
    print(f"\nImages extracted to: {output_path.resolve()}")


if __name__ == "__main__":
    import logging

    logging.basicConfig(level=logging.INFO, format="%(asctime)s - %(levelname)s - %(message)s")
    logger = logging.getLogger(__name__)

    # Default to test fixture database
    default_db = Path(__file__).parent.parent / "tests" / "prt_data" / "test_fixtures.db"

    if len(sys.argv) > 1:
        db_path = Path(sys.argv[1])
    else:
        db_path = default_db

    if not db_path.exists():
        print(f"Database not found: {db_path}")
        print("Run 'cd tests && python fixtures.py' to create test database.")
        sys.exit(1)

    print(f"Extracting images from: {db_path}")
    extract_profile_images(db_path)<|MERGE_RESOLUTION|>--- conflicted
+++ resolved
@@ -14,43 +14,6 @@
 def extract_profile_images(db_path, output_dir="extracted_images"):
     """Extract profile images from database and save to disk."""
 
-<<<<<<< HEAD
-    # Create output directory
-    output_path = Path(output_dir)
-    output_path.mkdir(exist_ok=True)
-
-    # Connect to database
-    conn = sqlite3.connect(db_path)
-    cursor = conn.cursor()
-
-    # Get all contacts with profile images
-    cursor.execute(
-        """
-        SELECT name, profile_image, profile_image_filename 
-        FROM contacts 
-        WHERE profile_image IS NOT NULL
-    """
-    )
-
-    results = cursor.fetchall()
-
-    if not results:
-        print("No profile images found in database.")
-        return
-
-    print(f"Found {len(results)} profile images:")
-
-    for name, image_data, filename in results:
-        # Save image to disk
-        output_file = output_path / filename
-        with open(output_file, "wb") as f:
-            f.write(image_data)
-
-        size_kb = len(image_data) / 1024
-        print(f"  {name}: {filename} ({size_kb:.1f} KB)")
-
-    conn.close()
-=======
     output_path = Path(output_dir)
     try:
         output_path.mkdir(exist_ok=True)
@@ -96,7 +59,7 @@
     finally:
         if conn:
             conn.close()
->>>>>>> a5bfd8d0
+
     print(f"\nImages extracted to: {output_path.resolve()}")
 
 
