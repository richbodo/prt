--- conflicted
+++ resolved
@@ -154,15 +154,6 @@
 def save_images_to_disk(profiles, output_dir="profile_images"):
     """Save generated images to disk for inspection."""
     output_path = Path(output_dir)
-<<<<<<< HEAD
-    output_path.mkdir(exist_ok=True)
-
-    for filename, profile in profiles.items():
-        file_path = output_path / filename
-        with open(file_path, "wb") as f:
-            f.write(profile["bytes"])
-        print(f"Saved: {file_path}")
-=======
     try:
         output_path.mkdir(exist_ok=True)
     except OSError as e:
@@ -172,12 +163,11 @@
     for filename, profile in profiles.items():
         file_path = output_path / filename
         try:
-            with open(file_path, 'wb') as f:
+            with open(file_path, "wb") as f:
                 f.write(profile["bytes"])
             print(f"Saved: {file_path}")
         except OSError as e:
             print(f"Failed to save {file_path}: {e}")
->>>>>>> a5bfd8d0
 
 
 if __name__ == "__main__":
