#!/usr/bin/env python3
"""
Generate sample profile images for test fixtures.

Creates 256x256 JPEG images with different colors and simple patterns
to simulate realistic profile images that might come from Google Takeout.
"""

import base64
import io
from PIL import Image, ImageDraw, ImageFont
from pathlib import Path

def create_solid_color_image(color, size=(256, 256)):
    """Create a solid color image."""
    return Image.new('RGB', size, color)

def create_gradient_image(color1, color2, size=(256, 256)):
    """Create a gradient image between two colors."""
    img = Image.new('RGB', size, color1)
    draw = ImageDraw.Draw(img)
    
    for i in range(size[1]):
        # Calculate gradient factor
        factor = i / size[1]
        r = int(color1[0] * (1 - factor) + color2[0] * factor)
        g = int(color1[1] * (1 - factor) + color2[1] * factor)
        b = int(color1[2] * (1 - factor) + color2[2] * factor)
        draw.line([(0, i), (size[0], i)], fill=(r, g, b))
    
    return img

def create_geometric_image(bg_color, shape_color, size=(256, 256)):
    """Create an image with geometric shapes."""
    img = Image.new('RGB', size, bg_color)
    draw = ImageDraw.Draw(img)
    
    # Draw a circle in the center
    center = (size[0] // 2, size[1] // 2)
    radius = min(size) // 3
    draw.ellipse([
        center[0] - radius, center[1] - radius,
        center[0] + radius, center[1] + radius
    ], fill=shape_color)
    
    return img

def create_initials_image(initials, bg_color, text_color, size=(256, 256)):
    """Create an image with initials (like typical profile avatars)."""
    img = Image.new('RGB', size, bg_color)
    draw = ImageDraw.Draw(img)
    
<<<<<<< HEAD
    # Use default font (always available)
    font = ImageFont.load_default()
=======
    # Try to use a default font, fall back to default if not available
    try:
        # Use a default font

        font = ImageFont.load_default()
    except Exception as e:
        print(f"Failed to load font, using default: {e}")
        font = ImageFont.load_default()
>>>>>>> df4ae6a0
    
    # Get text size and center it
    bbox = draw.textbbox((0, 0), initials, font=font)
    text_width = bbox[2] - bbox[0]
    text_height = bbox[3] - bbox[1]
    
    x = (size[0] - text_width) // 2
    y = (size[1] - text_height) // 2
    
    draw.text((x, y), initials, fill=text_color, font=font)
    
    return img

def image_to_base64_jpeg(image, quality=85):
    """Convert PIL image to base64-encoded JPEG bytes."""
    buffer = io.BytesIO()
    image.save(buffer, format='JPEG', quality=quality)
    return base64.b64encode(buffer.getvalue()).decode('utf-8')

def image_to_jpeg_bytes(image, quality=85):
    """Convert PIL image to JPEG bytes."""
    buffer = io.BytesIO()
    image.save(buffer, format='JPEG', quality=quality)
    return buffer.getvalue()

def generate_profile_images():
    """Generate a set of realistic profile images for test fixtures."""
    
    profiles = {}
    
    # 1. John Doe - Professional blue gradient
    john_img = create_gradient_image((70, 130, 180), (30, 60, 100))  # Steel blue gradient
    profiles["john_doe.jpg"] = {
        "data": image_to_base64_jpeg(john_img),
        "bytes": image_to_jpeg_bytes(john_img),
        "mime_type": "image/jpeg",
        "filename": "john_doe.jpg"
    }
    
    # 2. Jane Smith - Warm initials style
    jane_img = create_initials_image("JS", (220, 20, 60), (255, 255, 255))  # Crimson with white text
    profiles["jane_smith.jpg"] = {
        "data": image_to_base64_jpeg(jane_img),
        "bytes": image_to_jpeg_bytes(jane_img),
        "mime_type": "image/jpeg", 
        "filename": "jane_smith.jpg"
    }
    
    # 3. Bob Wilson - Geometric pattern
    bob_img = create_geometric_image((34, 139, 34), (255, 215, 0))  # Forest green with gold circle
    profiles["bob_wilson.jpg"] = {
        "data": image_to_base64_jpeg(bob_img),
        "bytes": image_to_jpeg_bytes(bob_img),
        "mime_type": "image/jpeg",
        "filename": "bob_wilson.jpg"
    }
    
    # 4. Alice Johnson - Purple gradient
    alice_img = create_gradient_image((138, 43, 226), (75, 0, 130))  # Blue violet to indigo
    profiles["alice_johnson.jpg"] = {
        "data": image_to_base64_jpeg(alice_img),
        "bytes": image_to_jpeg_bytes(alice_img),
        "mime_type": "image/jpeg",
        "filename": "alice_johnson.jpg"
    }
    
    # 5. Charlie Brown - Initials with orange background
    charlie_img = create_initials_image("CB", (255, 140, 0), (255, 255, 255))  # Dark orange with white text
    profiles["charlie_brown.jpg"] = {
        "data": image_to_base64_jpeg(charlie_img),
        "bytes": image_to_jpeg_bytes(charlie_img),
        "mime_type": "image/jpeg",
        "filename": "charlie_brown.jpg"
    }
    
    # 6. Diana Prince - Elegant teal gradient
    diana_img = create_gradient_image((0, 128, 128), (72, 209, 204))  # Teal to medium turquoise
    profiles["diana_prince.jpg"] = {
        "data": image_to_base64_jpeg(diana_img),
        "bytes": image_to_jpeg_bytes(diana_img),
        "mime_type": "image/jpeg",
        "filename": "diana_prince.jpg"
    }
    
    return profiles

def save_images_to_disk(profiles, output_dir="profile_images"):
    """Save generated images to disk for inspection."""
    output_path = Path(output_dir)
    output_path.mkdir(exist_ok=True)
    
    for filename, profile in profiles.items():
        file_path = output_path / filename
        with open(file_path, 'wb') as f:
            f.write(profile["bytes"])
        print(f"Saved: {file_path}")

if __name__ == "__main__":
    print("Generating profile images...")
    profiles = generate_profile_images()
    
    print(f"Generated {len(profiles)} profile images:")
    for filename, profile in profiles.items():
        data_size = len(profile["data"])
        bytes_size = len(profile["bytes"])
        print(f"  {filename}: {bytes_size} bytes ({data_size} base64 chars)")
    
    # Save to disk for inspection
    save_images_to_disk(profiles)
    print("\nImages saved to 'profile_images/' directory for inspection.")<|MERGE_RESOLUTION|>--- conflicted
+++ resolved
@@ -50,19 +50,9 @@
     img = Image.new('RGB', size, bg_color)
     draw = ImageDraw.Draw(img)
     
-<<<<<<< HEAD
     # Use default font (always available)
     font = ImageFont.load_default()
-=======
-    # Try to use a default font, fall back to default if not available
-    try:
-        # Use a default font
 
-        font = ImageFont.load_default()
-    except Exception as e:
-        print(f"Failed to load font, using default: {e}")
-        font = ImageFont.load_default()
->>>>>>> df4ae6a0
     
     # Get text size and center it
     bbox = draw.textbbox((0, 0), initials, font=font)
