--- conflicted
+++ resolved
@@ -52,10 +52,8 @@
     
     # Try to use a default font, fall back to default if not available
     try:
-<<<<<<< HEAD
         # Use a default font
-=======
->>>>>>> 7e526882
+
         font = ImageFont.load_default()
     except:
         font = ImageFont.load_default()
