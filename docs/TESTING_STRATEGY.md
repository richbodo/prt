--- conflicted
+++ resolved
@@ -3,12 +3,8 @@
 **Last Updated**: 2025-11-14
 **Status**: Canonical reference for all PRT testing
 
-<<<<<<< HEAD
-=======
 > **📚 Testing Documentation Hierarchy:**
 > **README.md** (quick start) → **[RUNNING_TESTS.md](RUNNING_TESTS.md)** (commands & daily workflow) → **This Document** (comprehensive strategy)
-
->>>>>>> f0ba8c1c
 
 ## Core Philosophy: Headless First
 
